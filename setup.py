#!/usr/bin/env python
"""
physt
=====

P(i/y)thon h(i/y)stograms. Inspired (and based on) numpy.histogram, but designed for humans(TM) on steroids(TM).

The goal is to unify different concepts of histograms as occurring in numpy, pandas, matplotlib, ROOT, etc.
and to create one representation that is easily manipulated with from the data point of view and at the same
time provides nice integration into IPython notebook and various plotting options.

In short, whatever you want to do with histograms, physt aims to be on your side.

P.S. I am looking for anyone interested in using / developing physt. You can contribute by reporting errors, implementing missing features and suggest new one.
"""

import itertools
from setuptools import setup, find_packages
from physt import __version__

options = dict(
    name='physt',
    version=__version__,
    packages=find_packages(),
    # package_data={'': ['LICENSE', 'MANIFEST.in', 'README.md', 'HISTORY.txt']},
    license='MIT',
    description='P(i/y)thon h(i/y)stograms.',
    long_description=__doc__.strip(),
    author='Jan Pipek',
    author_email='jan.pipek@gmail.com',
    url='https://github.com/janpipek/physt',
    package_data={"physt" : ["examples/*.csv"]},
    install_requires = ['numpy'],
    extras_require = {
<<<<<<< HEAD
        'all' : ['dask', 'matplotlib', 'folium']
=======
        'all' : ['dask', 'matplotlib', 'bokeh', 'folium', 'vega3']
>>>>>>> 91ecccb7
    },
    entry_points = {
        'console_scripts' : [
        ]
    },
    classifiers=[
        "Development Status :: 3 - Alpha",
        "License :: OSI Approved :: MIT License",
        "Operating System :: OS Independent",
        "Intended Audience :: Developers",
        "Intended Audience :: Information Technology",
        "Intended Audience :: Science/Research",
        "Topic :: Scientific/Engineering",
        "Topic :: Software Development :: Libraries :: Python Modules"
    ]
)

extras = options['extras_require']
extras['full'] = list(set(itertools.chain.from_iterable(extras.values())))
setup(**options)<|MERGE_RESOLUTION|>--- conflicted
+++ resolved
@@ -32,11 +32,7 @@
     package_data={"physt" : ["examples/*.csv"]},
     install_requires = ['numpy'],
     extras_require = {
-<<<<<<< HEAD
-        'all' : ['dask', 'matplotlib', 'folium']
-=======
-        'all' : ['dask', 'matplotlib', 'bokeh', 'folium', 'vega3']
->>>>>>> 91ecccb7
+        'all' : ['dask', 'matplotlib', 'folium', 'vega3']
     },
     entry_points = {
         'console_scripts' : [
